/*
// Copyright (c) 2021 Intel Corporation
//
// Licensed under the Apache License, Version 2.0 (the "License");
// you may not use this file except in compliance with the License.
// You may obtain a copy of the License at
//
//      http://www.apache.org/licenses/LICENSE-2.0
//
// Unless required by applicable law or agreed to in writing, software
// distributed under the License is distributed on an "AS IS" BASIS,
// WITHOUT WARRANTIES OR CONDITIONS OF ANY KIND, either express or implied.
// See the License for the specific language governing permissions and
// limitations under the License.
*/

#pragma once
#include <boost/container/flat_map.hpp>
#include <sel_logger.hpp>
#include <sensorutils.hpp>

#include <map>
#include <string_view>
#include <variant>

using sdbusMatch = std::shared_ptr<sdbusplus::bus::match_t>;
static sdbusMatch warningLowAssertedMatcher;
static sdbusMatch warningLowDeassertedMatcher;
static sdbusMatch warningHighAssertedMatcher;
static sdbusMatch warningHighDeassertedMatcher;
static sdbusMatch criticalLowAssertedMatcher;
static sdbusMatch criticalLowDeassertedMatcher;
static sdbusMatch criticalHighAssertedMatcher;
static sdbusMatch criticalHighDeassertedMatcher;

static boost::container::flat_map<std::string, sdbusMatch> matchers = {
    {"WarningLowAlarmAsserted", warningLowAssertedMatcher},
    {"WarningLowAlarmDeasserted", warningLowDeassertedMatcher},
    {"WarningHighAlarmAsserted", warningHighAssertedMatcher},
    {"WarningHighAlarmDeasserted", warningHighDeassertedMatcher},
    {"CriticalLowAlarmAsserted", criticalLowAssertedMatcher},
    {"CriticalLowAlarmDeasserted", criticalLowDeassertedMatcher},
    {"CriticalHighAlarmAsserted", criticalHighAssertedMatcher},
    {"CriticalHighAlarmDeasserted", criticalHighDeassertedMatcher}};

void generateEvent(std::string signalName,
                   std::shared_ptr<sdbusplus::asio::connection> conn,
                   sdbusplus::message_t& msg)
{
    double assertValue;
    try
    {
        msg.read(assertValue);
    }
    catch (const sdbusplus::exception_t&)
    {
        std::cerr << "error getting assert signal data from " << msg.get_path()
                  << "\n";
        return;
    }

    std::string event;
    std::string thresholdInterface;
    std::string threshold;
    std::string direction;
    bool assert = false;
    std::vector<uint8_t> eventData(selEvtDataMaxSize, selEvtDataUnspecified);
    std::string redfishMessageID = "OpenBMC." + openBMCMessageRegistryVersion;

    if (signalName == "WarningLowAlarmAsserted" ||
        signalName == "WarningLowAlarmDeasserted")
    {
        event = "WarningLow";
        thresholdInterface = "xyz.openbmc_project.Sensor.Threshold.Warning";
        eventData[0] =
            static_cast<uint8_t>(thresholdEventOffsets::lowerNonCritGoingLow);
        threshold = "warning low";
        if (signalName == "WarningLowAlarmAsserted")
        {
            assert = true;
            direction = "low";
            redfishMessageID += ".SensorThresholdWarningLowGoingLow";
        }
        else if (signalName == "WarningLowAlarmDeasserted")
        {
            direction = "high";
            redfishMessageID += ".SensorThresholdWarningLowGoingHigh";
        }
    }
    else if (signalName == "WarningHighAlarmAsserted" ||
             signalName == "WarningHighAlarmDeasserted")
    {
        event = "WarningHigh";
        thresholdInterface = "xyz.openbmc_project.Sensor.Threshold.Warning";
        eventData[0] =
            static_cast<uint8_t>(thresholdEventOffsets::upperNonCritGoingHigh);
        threshold = "warning high";
        if (signalName == "WarningHighAlarmAsserted")
        {
            assert = true;
            direction = "high";
            redfishMessageID += ".SensorThresholdWarningHighGoingHigh";
        }
        else if (signalName == "WarningHighAlarmDeasserted")
        {
            direction = "low";
            redfishMessageID += ".SensorThresholdWarningHighGoingLow";
        }
    }
    else if (signalName == "CriticalLowAlarmAsserted" ||
             signalName == "CriticalLowAlarmDeasserted")
    {
        event = "CriticalLow";
        thresholdInterface = "xyz.openbmc_project.Sensor.Threshold.Critical";
        eventData[0] =
            static_cast<uint8_t>(thresholdEventOffsets::lowerCritGoingLow);
        threshold = "critical low";
        if (signalName == "CriticalLowAlarmAsserted")
        {
            assert = true;
            direction = "low";
            redfishMessageID += ".SensorThresholdCriticalLowGoingLow";
        }
        else if (signalName == "CriticalLowAlarmDeasserted")
        {
            direction = "high";
            redfishMessageID += ".SensorThresholdCriticalLowGoingHigh";
        }
    }
    else if (signalName == "CriticalHighAlarmAsserted" ||
             signalName == "CriticalHighAlarmDeasserted")
    {
        event = "CriticalHigh";
        thresholdInterface = "xyz.openbmc_project.Sensor.Threshold.Critical";
        eventData[0] =
            static_cast<uint8_t>(thresholdEventOffsets::upperCritGoingHigh);
        threshold = "critical high";
        if (signalName == "CriticalHighAlarmAsserted")
        {
            assert = true;
            direction = "high";
            redfishMessageID += ".SensorThresholdCriticalHighGoingHigh";
        }
        else if (signalName == "CriticalHighAlarmDeasserted")
        {
            direction = "low";
            redfishMessageID += ".SensorThresholdCriticalHighGoingLow";
        }
    }
    // Indicate that bytes 2 and 3 are threshold sensor trigger values
    eventData[0] |= thresholdEventDataTriggerReadingByte2 |
                    thresholdEventDataTriggerReadingByte3;

    // Get the sensor reading to put in the event data
    sdbusplus::message_t getSensorValue =
        conn->new_method_call(msg.get_sender(), msg.get_path(),
                              "org.freedesktop.DBus.Properties", "GetAll");
    getSensorValue.append("xyz.openbmc_project.Sensor.Value");
    boost::container::flat_map<std::string, std::variant<double, int64_t>>
        sensorValue;
    try
    {
        sdbusplus::message_t getSensorValueResp = conn->call(getSensorValue);
        getSensorValueResp.read(sensorValue);
    }
    catch (const sdbusplus::exception_t&)
    {
        std::cerr << "error getting sensor value from " << msg.get_path()
                  << "\n";
        return;
    }
    double max = 0;
    auto findMax = sensorValue.find("MaxValue");
    if (findMax != sensorValue.end())
    {
        max = std::visit(ipmi::VariantToDoubleVisitor(), findMax->second);
    }
    double min = 0;
    auto findMin = sensorValue.find("MinValue");
    if (findMin != sensorValue.end())
    {
        min = std::visit(ipmi::VariantToDoubleVisitor(), findMin->second);
    }

    try
    {
        eventData[1] = ipmi::getScaledIPMIValue(assertValue, max, min);
    }
    catch (const std::exception& e)
    {
        std::cerr << e.what();
        eventData[1] = selEvtDataUnspecified;
    }

    // Get the threshold value to put in the event data
    sdbusplus::message_t getThreshold =
        conn->new_method_call(msg.get_sender(), msg.get_path(),
                              "org.freedesktop.DBus.Properties", "Get");
    getThreshold.append(thresholdInterface, event);
    std::variant<double, int64_t> thresholdValue;
    try
    {
        sdbusplus::message_t getThresholdResp = conn->call(getThreshold);
        getThresholdResp.read(thresholdValue);
    }
    catch (const sdbusplus::exception_t&)
    {
        std::cerr << "error getting sensor threshold from " << msg.get_path()
                  << "\n";
        return;
    }
    double thresholdVal = std::visit(ipmi::VariantToDoubleVisitor(),
                                     thresholdValue);

    double scale = 0;
    auto findScale = sensorValue.find("Scale");
    if (findScale != sensorValue.end())
    {
        scale = std::visit(ipmi::VariantToDoubleVisitor(), findScale->second);
        thresholdVal *= std::pow(10, scale);
    }
    try
    {
        eventData[2] = ipmi::getScaledIPMIValue(thresholdVal, max, min);
    }
    catch (const std::exception& e)
    {
        std::cerr << e.what();
        eventData[2] = selEvtDataUnspecified;
    }

    std::string_view sensorName(msg.get_path());
    sensorName.remove_prefix(
        std::min(sensorName.find_last_of("/") + 1, sensorName.size()));

    std::string journalMsg(std::string(sensorName) + " sensor crossed a " +
                           threshold + " threshold going " + direction +
                           ". Reading=" + std::to_string(assertValue) +
                           " Threshold=" + std::to_string(thresholdVal) + ".");

<<<<<<< HEAD
#ifdef SEL_LOGGER_SEND_TO_LOGGING_SERVICE
    std::string redfishMessage = sensorName.data();
    redfishMessage = redfishMessage + "," + std::to_string(assertValue) + "," + std::to_string(thresholdVal);
    selAddSystemRecord(redfishMessageID, redfishMessage,
                       std::string(msg.get_path()), eventData, assert,
                       selBMCGenID);
#else
    selAddSystemRecord(journalMsg, std::string(msg.get_path()), eventData,
=======
    selAddSystemRecord(conn, journalMsg, std::string(msg.get_path()), eventData,
>>>>>>> c68ea052
                       assert, selBMCGenID, "REDFISH_MESSAGE_ID=%s",
                       redfishMessageID.c_str(),
                       "REDFISH_MESSAGE_ARGS=%.*s,%f,%f", sensorName.length(),
                       sensorName.data(), assertValue, thresholdVal);
#endif
}

inline static void startThresholdAlarmMonitor(
    std::shared_ptr<sdbusplus::asio::connection> conn)
{
    for (auto iter = matchers.begin(); iter != matchers.end(); iter++)
    {
        iter->second = std::make_shared<sdbusplus::bus::match_t>(
            static_cast<sdbusplus::bus_t&>(*conn),
            "type='signal',member=" + iter->first,
            [conn, iter](sdbusplus::message_t& msg) {
            generateEvent(iter->first, conn, msg);
        });
    }
}<|MERGE_RESOLUTION|>--- conflicted
+++ resolved
@@ -238,7 +238,6 @@
                            ". Reading=" + std::to_string(assertValue) +
                            " Threshold=" + std::to_string(thresholdVal) + ".");
 
-<<<<<<< HEAD
 #ifdef SEL_LOGGER_SEND_TO_LOGGING_SERVICE
     std::string redfishMessage = sensorName.data();
     redfishMessage = redfishMessage + "," + std::to_string(assertValue) + "," + std::to_string(thresholdVal);
@@ -246,10 +245,7 @@
                        std::string(msg.get_path()), eventData, assert,
                        selBMCGenID);
 #else
-    selAddSystemRecord(journalMsg, std::string(msg.get_path()), eventData,
-=======
     selAddSystemRecord(conn, journalMsg, std::string(msg.get_path()), eventData,
->>>>>>> c68ea052
                        assert, selBMCGenID, "REDFISH_MESSAGE_ID=%s",
                        redfishMessageID.c_str(),
                        "REDFISH_MESSAGE_ARGS=%.*s,%f,%f", sensorName.length(),
