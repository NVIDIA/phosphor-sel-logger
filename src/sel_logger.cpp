/*
// Copyright (c) 2018 Intel Corporation
//
// Licensed under the Apache License, Version 2.0 (the "License");
// you may not use this file except in compliance with the License.
// You may obtain a copy of the License at
//
//      http://www.apache.org/licenses/LICENSE-2.0
//
// Unless required by applicable law or agreed to in writing, software
// distributed under the License is distributed on an "AS IS" BASIS,
// WITHOUT WARRANTIES OR CONDITIONS OF ANY KIND, either express or implied.
// See the License for the specific language governing permissions and
// limitations under the License.
*/
#include <systemd/sd-journal.h>

#include <boost/algorithm/string.hpp>
#include <boost/asio/io_context.hpp>
#include <boost/container/flat_map.hpp>
#include <boost/container/flat_set.hpp>
#include <boost/format.hpp>
#include <pulse_event_monitor.hpp>
#include <sdbusplus/asio/object_server.hpp>
#include <sel_logger.hpp>
#include <threshold_event_monitor.hpp>
#include <cable_event_monitor.hpp>
#include <watchdog_event_monitor.hpp>
#include <phosphor-logging/elog-errors.hpp>
#include <phosphor-logging/elog.hpp>
#include <phosphor-logging/log.hpp>
#ifdef SEL_LOGGER_MONITOR_THRESHOLD_ALARM_EVENTS
#include <threshold_alarm_event_monitor.hpp>
#endif
#ifdef SEL_LOGGER_MONITOR_HOST_ERROR_EVENTS
#include <host_error_event_monitor.hpp>
#endif

#include <filesystem>
#include <fstream>
#include <iomanip>
#include <iostream>
#include <sstream>

#ifdef SEL_LOGGER_SEND_TO_LOGGING_SERVICE
#include <xyz/openbmc_project/Logging/SEL/error.hpp>

using namespace phosphor::logging;
using SELCreated =
    sdbusplus::xyz::openbmc_project::Logging::SEL::Error::Created;
#endif

// Keep track for reaching max sel events
#ifndef SEL_LOGGER_SEND_TO_LOGGING_SERVICE
static bool maxSELEntriesReached = false;
#endif
struct DBusInternalError final : public sdbusplus::exception_t
{
    const char* name() const noexcept override
    {
        return "org.freedesktop.DBus.Error.Failed";
    }
    const char* description() const noexcept override
    {
        return "internal error";
    }
    const char* what() const noexcept override
    {
        return "org.freedesktop.DBus.Error.Failed: "
               "internal error";
    }

    int get_errno() const noexcept override
    {
        return EACCES;
    }
};

#ifndef SEL_LOGGER_SEND_TO_LOGGING_SERVICE
static bool getSELLogFiles(std::vector<std::filesystem::path>& selLogFiles)
{
    // Loop through the directory looking for ipmi_sel log files
    for (const std::filesystem::directory_entry& dirEnt :
         std::filesystem::directory_iterator(selLogDir))
    {
        std::string filename = dirEnt.path().filename();
        if (boost::starts_with(filename, selLogFilename))
        {
            // If we find an ipmi_sel log file, save the path
            selLogFiles.emplace_back(selLogDir / filename);
        }
    }
    // As the log files rotate, they are appended with a ".#" that is higher for
    // the older logs. Since we don't expect more than 10 log files, we
    // can just sort the list to get them in order from newest to oldest
    std::sort(selLogFiles.begin(), selLogFiles.end());

    return !selLogFiles.empty();
}

<<<<<<< HEAD
static bool isLinearSELPolicy()
{
    auto bus = sdbusplus::bus::new_default();

    try
    {
        // IPMI SEL Policy Object
        auto method = bus.new_method_call(selLogObj, selLogPath,
                        "org.freedesktop.DBus.Properties", "Get");
        method.append(selLogIntf, "SelPolicy");
        auto reply = bus.call(method);
        if (reply.is_method_error())
        {
            phosphor::logging::log<phosphor::logging::level::ERR>(
                "isLinearSELPolicy: Failed to read sel policy",
                phosphor::logging::entry("PATH=%s", selLogPath),
                phosphor::logging::entry("INTERFACE=%s", selLogIntf));
            return false;
        }

        std::variant<std::string> value;
        reply.read(value);

        if (std::get<std::string>(value) ==
            "xyz.openbmc_project.Logging.Settings.Policy.Linear")
        {
            return true;
        }
        else
        {
            return false;
        }
    }
    catch (std::exception& e)
    {
        phosphor::logging::log<phosphor::logging::level::ERR>(
            "isLinearSELPolicy: Failed to get sel policy",
            phosphor::logging::entry("EXCEPTION=%s", e.what()));
        return false;
    }
}

#ifndef SEL_LOGGER_SEND_TO_LOGGING_SERVICE
static std::string getSELEventStr(const unsigned int& recordId, const std::string& selDataStr,
                                  const uint16_t& genId, const std::string& path, const bool& assert)
{
    // The format of the ipmi_sel message is:
    // "<Timestamp> <ID>,<Type>,<EventData>,[<Generator ID>,<Path>,<Direction>]"

    // Get the timestamp
    time_t t;
    struct tm *tmp;
    char timestamp[30];
    time( &t );
    tmp = localtime( &t );
    strftime(timestamp, sizeof(timestamp), "%Y-%m-%dT%H:%M:%S", tmp);

    // Create SEL event string
    std::string selStr;
    try
    {
        selStr = (boost::format("%s %d,%d,%s,%x,%s,%x") % timestamp % recordId %
            static_cast<size_t>(selSystemType) % selDataStr.c_str() % genId %
            path.c_str() % assert)
            .str();
    }
    catch (...)
    {
        phosphor::logging::log<phosphor::logging::level::ERR>(
            "getSELEventStr: Failed to format SEL event string");
    }
    return selStr;
}
#endif

static unsigned int initializeRecordId(void)
=======
static void saveClearSelTimestamp()
>>>>>>> 9fa224c5
{
    int fd = open("/var/lib/ipmi/sel_erase_time",
                  O_WRONLY | O_CREAT | O_CLOEXEC, 0644);
    if (fd < 0)
    {
        std::cerr << "Failed to open file\n";
        return;
    }

    if (futimens(fd, NULL) < 0)
    {
        std::cerr << "Failed to update SEL cleared timestamp: "
                  << std::string(strerror(errno));
    }
    close(fd);
}

#ifdef SEL_LOGGER_ENABLE_SEL_DELETE
std::vector<uint16_t> nextRecordsCache;

static void backupCacheToFile()
{
    std::ofstream nextRecordStream(selLogDir / nextRecordFilename);
    for (auto recordIds : nextRecordsCache)
    {
        nextRecordStream << recordIds << '\n';
    }
}

static uint16_t getNewRecordId()
{
    uint16_t nextRecordId = nextRecordsCache.back();
    // Check if SEL is full
    if (nextRecordId == selInvalidRecID)
    {
        return nextRecordId;
    }
    nextRecordsCache.pop_back();
    if (nextRecordsCache.empty())
    {
        nextRecordsCache.push_back(nextRecordId + 1);
    }
    backupCacheToFile();
    return nextRecordId;
}

static void initializeRecordId()
{
    std::ifstream nextRecordStream(selLogDir / nextRecordFilename);
    if (!nextRecordStream.is_open())
    {
        std::ofstream newStream(selLogDir / nextRecordFilename);
        newStream << '1' << '\n';
        newStream.close();
        nextRecordStream.open(selLogDir / nextRecordFilename);
    }
    std::string line;
    while (std::getline(nextRecordStream, line))
    {
        nextRecordsCache.push_back(std::stoi(line));
    }
}

void clearSelLogFiles()
{
    saveClearSelTimestamp();

    // Clear the SEL by deleting the log files
    std::vector<std::filesystem::path> selLogFiles;
    if (getSELLogFiles(selLogFiles))
    {
        for (const std::filesystem::path& file : selLogFiles)
        {
            std::error_code ec;
            std::filesystem::remove(file, ec);
        }
    }
    // Reload rsyslog so it knows to start new log files
    boost::asio::io_context io;
    auto dbus = std::make_shared<sdbusplus::asio::connection>(io);
    sdbusplus::message_t rsyslogReload = dbus->new_method_call(
        "org.freedesktop.systemd1", "/org/freedesktop/systemd1",
        "org.freedesktop.systemd1.Manager", "ReloadUnit");
    rsyslogReload.append("rsyslog.service", "replace");
    try
    {
        sdbusplus::message_t reloadResponse = dbus->call(rsyslogReload);
    }
    catch (const sdbusplus::exception_t& e)
    {
        std::cerr << e.what() << "\n";
    }
    // Set next record to 1
    nextRecordsCache.clear();
    nextRecordsCache.push_back(1);
    // Update backup file as well
    std::ofstream nextRecordStream(selLogDir / nextRecordFilename);
    nextRecordStream << '1' << '\n';
}

static bool selDeleteTargetRecord(const uint16_t& targetId)
{
    bool targetEntryFound = false;
    // Check if the ipmi_sel exist and save the path
    std::vector<std::filesystem::path> selLogFiles;
    if (!getSELLogFiles(selLogFiles))
    {
        return targetEntryFound;
    }

    // Go over all the ipmi_sel files to remove the entry with the target ID
    for (const std::filesystem::path& file : selLogFiles)
    {
        std::fstream logStream(file, std::ios::in);
        std::fstream tempFile(selLogDir / "temp", std::ios::out);
        if (!logStream.is_open())
        {
            return targetEntryFound;
        }
        std::string line;
        while (std::getline(logStream, line))
        {
            // Get the recordId of the current entry
            int left = line.find(" ");
            int right = line.find(",");
            int recordLen = right - left;
            std::string recordId = line.substr(left, recordLen);
            int newRecordId = std::stoi(recordId);

            if (newRecordId != targetId)
            {
                // Copy the entry from the original ipmi_sel to the temp file
                tempFile << line << '\n';
            }
            else
            {
                // Skip copying the target entry
                targetEntryFound = true;
            }
        }
        logStream.close();
        tempFile.close();
        if (targetEntryFound)
        {
            std::fstream logStream(file, std::ios::out);
            std::fstream tempFile(selLogDir / "temp", std::ios::in);
            while (std::getline(tempFile, line))
            {
                logStream << line << '\n';
            }
            logStream.close();
            tempFile.close();
            std::error_code ec;
            if (!std::filesystem::remove(selLogDir / "temp", ec))
            {
                std::cerr << ec.message() << std::endl;
            }
            break;
        }
    }
    return targetEntryFound;
}

static uint16_t selDeleteRecord(const uint16_t& recordId)
{
    std::filesystem::file_time_type prevAddTime =
        std::filesystem::last_write_time(selLogDir / selLogFilename);
    bool targetEntryFound = selDeleteTargetRecord(recordId);

    // Check if the Record Id was found
    if (!targetEntryFound)
    {
        return selInvalidRecID;
    }
    // Add to next record cache for reuse
    nextRecordsCache.push_back(recordId);
    // Add to backup file
    std::ofstream nextRecordStream(selLogDir / nextRecordFilename,
                                   std::ios::app);
    nextRecordStream << recordId << '\n';
    // Keep Last Add Time the same
    std::filesystem::last_write_time(selLogDir / selLogFilename, prevAddTime);
    // Update Last Del Time
    saveClearSelTimestamp();
    return recordId;
}
#else
static unsigned int initializeRecordId()
{
    std::vector<std::filesystem::path> selLogFiles;
    if (!getSELLogFiles(selLogFiles))
    {
        return 0;
    }
    std::ifstream logStream(selLogFiles.front());
    if (!logStream.is_open())
    {
        return 0;
    }
    std::string line;
    std::string newestEntry;
    while (std::getline(logStream, line))
    {
        newestEntry = line;
    }

    std::vector<std::string> newestEntryFields;
    boost::split(newestEntryFields, newestEntry, boost::is_any_of(" ,"),
                 boost::token_compress_on);
    if (newestEntryFields.size() < 4)
    {
        return 0;
    }

    unsigned int id = std::stoul(newestEntryFields[1]);
    // Update max sel entry reached flag on startup
    if (id >= maxSELEntries)
    {
        maxSELEntriesReached = true;
    }

    return id;
}

static unsigned int recordId = initializeRecordId();

static unsigned int getNewRecordId()
{
    if (++recordId >= selInvalidRecID)
    {
        recordId = selInvalidRecID;
    }
    return recordId;
}

void clearSelLogFiles()
{
    saveClearSelTimestamp();

    // Clear the SEL by deleting the log files
    std::vector<std::filesystem::path> selLogFiles;
    if (getSELLogFiles(selLogFiles))
    {
        for (const std::filesystem::path& file : selLogFiles)
        {
            std::error_code ec;
            std::filesystem::remove(file, ec);
        }
    }

    recordId = 0;

    // Reload rsyslog so it knows to start new log files
    boost::asio::io_context io;
    auto dbus = std::make_shared<sdbusplus::asio::connection>(io);
    sdbusplus::message_t rsyslogReload = dbus->new_method_call(
        "org.freedesktop.systemd1", "/org/freedesktop/systemd1",
        "org.freedesktop.systemd1.Manager", "ReloadUnit");
    rsyslogReload.append("rsyslog.service", "replace");
    try
    {
        sdbusplus::message_t reloadResponse = dbus->call(rsyslogReload);
    }
    catch (const sdbusplus::exception_t& e)
    {
        std::cerr << e.what() << "\n";
    }
}
<<<<<<< HEAD

static unsigned int getNewRecordId(void)
{
#ifndef SEL_LOGGER_CLEARS_SEL
    static unsigned int recordId = initializeRecordId();

    // If the log has been cleared, also clear the current ID
    std::vector<std::filesystem::path> selLogFiles;
    if (!getSELLogFiles(selLogFiles))
    {
        recordId = selInvalidRecID;
    }
#endif

    // Do not increase recordID on reaching maxSELEntries in linear sel config
    if (maxSELEntriesReached && isLinearSELPolicy())
    {
        phosphor::logging::log<phosphor::logging::level::INFO>(
            "Skip SEL event write on reaching max SEL entries in linear config");
        return 0;
    }

    if (++recordId >= selInvalidRecID)
    {
        recordId = 1;
    }
    return recordId;
}
=======
#endif
>>>>>>> 9fa224c5
#endif

static void toHexStr(const std::vector<uint8_t>& data, std::string& hexStr)
{
    std::stringstream stream;
    stream << std::hex << std::uppercase << std::setfill('0');
    for (int v : data)
    {
        stream << std::setw(2) << v;
    }
    hexStr = stream.str();
}
#ifndef SEL_LOGGER_SEND_TO_LOGGING_SERVICE
static void circularConfEventsRotate(std::filesystem::path selLogFile)
{
    std::string line;
    std::ifstream fromStream(selLogFile);
    if (!fromStream.is_open())
    {
        phosphor::logging::log<phosphor::logging::level::ERR>(
            "circularConfEventsRotate: Failed to open SEL log file");
        return;
    }
    std::ofstream toStream;
    std::filesystem::path selLogFileBackup = selLogDir / "ipmi_sel_backup";
    toStream.open(selLogFileBackup, std::ios_base::app | std::ios_base::out);
    // Skip the first line
    getline(fromStream, line);
    while( getline(fromStream, line) )
    {
        toStream << line << "\n";
    }
    // Close files
    fromStream.close();
    toStream.close();
    // Replace original file
    remove(selLogFile);
    rename(selLogFileBackup, selLogFile);

    return;
}


static void writeSELEvent(const unsigned int& recordId, const std::string& selDataStr,
                          const uint16_t& genId, const std::string& path, const bool& assert)
{
    // Write the event
    // Format the SEL event string
    std::string selStr = getSELEventStr(recordId, selDataStr, genId,
                            path, assert);
    if (selStr.empty())
    {
        // No write for empty string
        return;
    }

    // Get the SEL event log file
    std::vector<std::filesystem::path> selLogFiles;
    std::filesystem::path selLogFile;
    if (!getSELLogFiles(selLogFiles))
    {
        // Create the file
        phosphor::logging::log<phosphor::logging::level::DEBUG>(
            "writeSELEvent: Creating SEL log file");
        selLogFile = selLogDir / selLogFilename;
    }
    else
    {
        selLogFile = selLogFiles.front();
    }
    // Write the event to SEL log file
    std::ofstream logStream(selLogFile, std::ios_base::app | std::ios_base::out);
    if (!logStream.is_open())
    {
        phosphor::logging::log<phosphor::logging::level::ERR>(
           "writeSELEvent: Failed to open SEL log file");
        return;
    }
    logStream<<selStr<<'\n';
    logStream.close();

    // Check for Max SEL entries for circular config
    if (maxSELEntriesReached && !isLinearSELPolicy())
    {
        // Delete the first event
        phosphor::logging::log<phosphor::logging::level::INFO>(
            "Remove first SEL event on reaching max SEL entries in circular config");
        circularConfEventsRotate(selLogFile);
    }

    return;
}
#endif
#ifdef SEL_LOGGER_SEND_TO_LOGGING_SERVICE
std::string getService(sdbusplus::bus::bus& bus, const std::string& path,
                       const std::string& interface)
{
    auto method = bus.new_method_call(mapperBus, mapperPath, mapperInterface,
                                      "GetObject");

    method.append(path);
    method.append(std::vector<std::string>({interface}));

    auto reply = bus.call(method);

    std::map<std::string, std::vector<std::string>> response;
    reply.read(response);

    if (response.empty())
    {
        log<level::ERR>("Error in mapper response for getting service name",
                        entry("PATH=%s", path.c_str()),
                        entry("INTERFACE=%s", interface.c_str()));
        return std::string{};
    }

    return response.begin()->first;
}
#endif
#ifdef SEL_LOGGER_SEND_TO_LOGGING_SERVICE
inline ErrLvl convertDbusSeverity(const std::string& msgId)
{
    if (msgId.find("ThresholdWarning") != std::string::npos)
    {
        return ErrLvl::Warning;

    }
    else if (msgId.find("ThresholdCritical") != std::string::npos)
    {
        return ErrLvl::Critical;
    }

    return ErrLvl::Informational;
}

static void selAddSystemRecord(const std::string& messageID,
                               const std::string& message,
                               const std::string& path,
                               const std::vector<uint8_t>& selData,
                               const bool& assert, const uint16_t& genId)
#else
template <typename... T>
static uint16_t selAddSystemRecord(
    [[maybe_unused]] std::shared_ptr<sdbusplus::asio::connection> conn,
    [[maybe_unused]] const std::string& message, const std::string& path,
    const std::vector<uint8_t>& selData, const bool& assert,
    const uint16_t& genId, [[maybe_unused]] T&&... metadata)
#endif
{
    // Only 3 bytes of SEL event data are allowed in a system record
    if (selData.size() > selEvtDataMaxSize)
    {
        throw std::invalid_argument("Event data too large");
    }
    std::string selDataStr;
    toHexStr(selData, selDataStr);

#ifdef SEL_LOGGER_SEND_TO_LOGGING_SERVICE

    static auto bus = sdbusplus::bus::new_default();
    std::map<std::string, std::string> addData;
    addData["namespace"] = "SEL";
    addData["REDFISH_MESSAGE_ID"] = messageID.c_str();
    addData["REDFISH_MESSAGE_ARGS"] = message.c_str();
    addData["SENSOR_DATA"] = selDataStr.c_str();
    addData["SENSOR_PATH"] = path.c_str();
    addData["EVENT_DIR"] = std::to_string(assert);
    addData["GENERATOR_ID"] = std::to_string(genId);
    addData["RECORD_TYPE"] = std::to_string(selSystemType);


    auto sevLvl = convertDbusSeverity(messageID);
    try
    {
        auto service = getService(bus, logObjPath, logInterface);
        auto method = bus.new_method_call(service.c_str(), logObjPath,
                                          logInterface, "Create");
        method.append(messageID, sevLvl, addData);
        bus.call_noreply(method);
    }
    catch (const std::exception& e)
    {
        std::cerr << "Failed to create D-Bus log entry for SEL, ERROR="
                  << e.what() << "\n";
    }
#else
    unsigned int recordId = getNewRecordId();
<<<<<<< HEAD
    sd_journal_send("MESSAGE=%s", message.c_str(), "PRIORITY=%i", selPriority,
                    "MESSAGE_ID=%s", selMessageId, "IPMI_SEL_RECORD_ID=%d",
                    recordId, "IPMI_SEL_RECORD_TYPE=%x", selSystemType,
                    "IPMI_SEL_GENERATOR_ID=%x", genId,
                    "IPMI_SEL_SENSOR_PATH=%s", path.c_str(),
                    "IPMI_SEL_EVENT_DIR=%x", assert, "IPMI_SEL_DATA=%s",
                    selDataStr.c_str(), std::forward<T>(metadata)..., NULL);

    // Write SEL event record to ipmi_sel log file
    if (recordId != 0)
    {
        writeSELEvent(recordId, selDataStr, genId, path, assert);
        // Update max sel entry reached once recordId crosses maxSELEntries
        if (recordId >= maxSELEntries)
        {
            maxSELEntriesReached = true;
        }
        else
        {
            maxSELEntriesReached = false;
        }
    }

=======
    if (recordId < selInvalidRecID)
    {
        sd_journal_send(
            "MESSAGE=%s", message.c_str(), "PRIORITY=%i", selPriority,
            "MESSAGE_ID=%s", selMessageId, "IPMI_SEL_RECORD_ID=%d", recordId,
            "IPMI_SEL_RECORD_TYPE=%x", selSystemType,
            "IPMI_SEL_GENERATOR_ID=%x", genId, "IPMI_SEL_SENSOR_PATH=%s",
            path.c_str(), "IPMI_SEL_EVENT_DIR=%x", assert, "IPMI_SEL_DATA=%s",
            selDataStr.c_str(), std::forward<T>(metadata)..., NULL);
    }
>>>>>>> 9fa224c5
    return recordId;
#endif
}

static uint16_t selAddOemRecord(
    [[maybe_unused]] std::shared_ptr<sdbusplus::asio::connection> conn,
    [[maybe_unused]] const std::string& message,
    const std::vector<uint8_t>& selData, const uint8_t& recordType)
{
    // A maximum of 13 bytes of SEL event data are allowed in an OEM record
    if (selData.size() > selOemDataMaxSize)
    {
        throw std::invalid_argument("Event data too large");
    }
    std::string selDataStr;
    toHexStr(selData, selDataStr);

#ifdef SEL_LOGGER_SEND_TO_LOGGING_SERVICE
    sdbusplus::message_t AddToLog = conn->new_method_call(
        "xyz.openbmc_project.Logging", "/xyz/openbmc_project/logging",
        "xyz.openbmc_project.Logging.Create", "Create");

    std::string journalMsg(
        message + ": " + " RecordType=" + std::to_string(recordType) +
        ", GeneratorID=" + std::to_string(0) +
        ", EventDir=" + std::to_string(0) + ", EventData=" + selDataStr);

    AddToLog.append(journalMsg,
                    "xyz.openbmc_project.Logging.Entry.Level.Informational",
                    std::map<std::string, std::string>(
                        {{"SENSOR_PATH", ""},
                         {"GENERATOR_ID", std::to_string(0)},
                         {"RECORD_TYPE", std::to_string(recordType)},
                         {"EVENT_DIR", std::to_string(0)},
                         {"SENSOR_DATA", selDataStr}}));
    conn->call(AddToLog);
    return 0;
#else
    unsigned int recordId = getNewRecordId();
    if (recordId < selInvalidRecID)
    {
        sd_journal_send("MESSAGE=%s", message.c_str(), "PRIORITY=%i",
                        selPriority, "MESSAGE_ID=%s", selMessageId,
                        "IPMI_SEL_RECORD_ID=%d", recordId,
                        "IPMI_SEL_RECORD_TYPE=%x", recordType,
                        "IPMI_SEL_DATA=%s", selDataStr.c_str(), NULL);
    }
    return recordId;
#endif
}

int main(int, char*[])
{
#ifndef SEL_LOGGER_SEND_TO_LOGGING_SERVICE
#ifdef SEL_LOGGER_ENABLE_SEL_DELETE
    initializeRecordId();
#endif
#endif
    // setup connection to dbus
    boost::asio::io_context io;
    auto conn = std::make_shared<sdbusplus::asio::connection>(io);

    // IPMI SEL Object
    conn->request_name(ipmiSelObject);
    auto server = sdbusplus::asio::object_server(conn);

    // Add SEL Interface
    std::shared_ptr<sdbusplus::asio::dbus_interface> ifaceAddSel =
        server.add_interface(ipmiSelPath, ipmiSelAddInterface);
#ifdef SEL_LOGGER_SEND_TO_LOGGING_SERVICE
    ifaceAddSel->register_method(
        "IpmiSelAdd",
        [](const std::string& messageID, const std::string& message,
           const std::string& path, const std::vector<uint8_t>& selData,
           const bool& assert, const uint16_t& genId) {
            return selAddSystemRecord(messageID, message, path, selData, assert,
                                      genId);
        });
#else
    // Add a new SEL entry
    ifaceAddSel->register_method(
        "IpmiSelAdd",
        [conn](const std::string& message, const std::string& path,
               const std::vector<uint8_t>& selData, const bool& assert,
               const uint16_t& genId) {
        return selAddSystemRecord(conn, message, path, selData, assert, genId);
    });
#endif
    // Add a new OEM SEL entry
    ifaceAddSel->register_method("IpmiSelAddOem",
                                 [conn](const std::string& message,
                                        const std::vector<uint8_t>& selData,
                                        const uint8_t& recordType) {
        return selAddOemRecord(conn, message, selData, recordType);
    });

#ifndef SEL_LOGGER_SEND_TO_LOGGING_SERVICE
    // Clear SEL entries
    ifaceAddSel->register_method("Clear", []() { clearSelLogFiles(); });
#ifdef SEL_LOGGER_ENABLE_SEL_DELETE
    // Delete a SEL entry
    ifaceAddSel->register_method("IpmiSelDelete", [](const uint16_t& recordId) {
        return selDeleteRecord(recordId);
    });
#endif
#endif
    ifaceAddSel->initialize();

#ifdef SEL_LOGGER_MONITOR_THRESHOLD_EVENTS
    sdbusplus::bus::match_t thresholdAssertMonitor =
        startThresholdAssertMonitor(conn);
#endif  

#ifdef SEL_LOGGER_MONITOR_CABLE_EVENTS
    sdbusplus::bus::match::match cableAssertMonitor =
        startCableAssertMonitor(conn);
#endif

#ifdef REDFISH_LOG_MONITOR_PULSE_EVENTS
    sdbusplus::bus::match_t pulseEventMonitor = startPulseEventMonitor(conn);
#endif

#ifdef SEL_LOGGER_MONITOR_WATCHDOG_EVENTS
    sdbusplus::bus::match_t watchdogEventMonitor =
        startWatchdogEventMonitor(conn);
#endif

#ifdef SEL_LOGGER_MONITOR_THRESHOLD_ALARM_EVENTS
    startThresholdAlarmMonitor(conn);
#endif

#ifdef SEL_LOGGER_MONITOR_HOST_ERROR_EVENTS
    startHostErrorEventMonitor(conn);
#endif
    io.run();

    return 0;
}<|MERGE_RESOLUTION|>--- conflicted
+++ resolved
@@ -98,7 +98,6 @@
     return !selLogFiles.empty();
 }
 
-<<<<<<< HEAD
 static bool isLinearSELPolicy()
 {
     auto bus = sdbusplus::bus::new_default();
@@ -175,9 +174,45 @@
 #endif
 
 static unsigned int initializeRecordId(void)
-=======
+{
+    std::vector<std::filesystem::path> selLogFiles;
+    if (!getSELLogFiles(selLogFiles))
+    {
+        return selInvalidRecID;
+    }
+    std::ifstream logStream(selLogFiles.front());
+    if (!logStream.is_open())
+    {
+        return selInvalidRecID;
+    }
+    std::string line;
+    std::string newestEntry;
+    while (std::getline(logStream, line))
+    {
+        newestEntry = line;
+    }
+
+    std::vector<std::string> newestEntryFields;
+    boost::split(newestEntryFields, newestEntry, boost::is_any_of(" ,"),
+                 boost::token_compress_on);
+    if (newestEntryFields.size() < 4)
+    {
+        return selInvalidRecID;
+    }
+
+    unsigned int id = std::stoul(newestEntryFields[1]);
+    // Update max sel entry reached flag on startup
+    if (id >= maxSELEntries)
+    {
+        maxSELEntriesReached = true;
+    }
+
+    return id;
+}
+
+static unsigned int recordId = initializeRecordId();
+
 static void saveClearSelTimestamp()
->>>>>>> 9fa224c5
 {
     int fd = open("/var/lib/ipmi/sel_erase_time",
                   O_WRONLY | O_CREAT | O_CLOEXEC, 0644);
@@ -392,14 +427,7 @@
         return 0;
     }
 
-    unsigned int id = std::stoul(newestEntryFields[1]);
-    // Update max sel entry reached flag on startup
-    if (id >= maxSELEntries)
-    {
-        maxSELEntriesReached = true;
-    }
-
-    return id;
+    return std::stoul(newestEntryFields[1]);
 }
 
 static unsigned int recordId = initializeRecordId();
@@ -446,7 +474,6 @@
         std::cerr << e.what() << "\n";
     }
 }
-<<<<<<< HEAD
 
 static unsigned int getNewRecordId(void)
 {
@@ -475,9 +502,6 @@
     }
     return recordId;
 }
-=======
-#endif
->>>>>>> 9fa224c5
 #endif
 
 static void toHexStr(const std::vector<uint8_t>& data, std::string& hexStr)
@@ -665,31 +689,6 @@
     }
 #else
     unsigned int recordId = getNewRecordId();
-<<<<<<< HEAD
-    sd_journal_send("MESSAGE=%s", message.c_str(), "PRIORITY=%i", selPriority,
-                    "MESSAGE_ID=%s", selMessageId, "IPMI_SEL_RECORD_ID=%d",
-                    recordId, "IPMI_SEL_RECORD_TYPE=%x", selSystemType,
-                    "IPMI_SEL_GENERATOR_ID=%x", genId,
-                    "IPMI_SEL_SENSOR_PATH=%s", path.c_str(),
-                    "IPMI_SEL_EVENT_DIR=%x", assert, "IPMI_SEL_DATA=%s",
-                    selDataStr.c_str(), std::forward<T>(metadata)..., NULL);
-
-    // Write SEL event record to ipmi_sel log file
-    if (recordId != 0)
-    {
-        writeSELEvent(recordId, selDataStr, genId, path, assert);
-        // Update max sel entry reached once recordId crosses maxSELEntries
-        if (recordId >= maxSELEntries)
-        {
-            maxSELEntriesReached = true;
-        }
-        else
-        {
-            maxSELEntriesReached = false;
-        }
-    }
-
-=======
     if (recordId < selInvalidRecID)
     {
         sd_journal_send(
@@ -698,9 +697,23 @@
             "IPMI_SEL_RECORD_TYPE=%x", selSystemType,
             "IPMI_SEL_GENERATOR_ID=%x", genId, "IPMI_SEL_SENSOR_PATH=%s",
             path.c_str(), "IPMI_SEL_EVENT_DIR=%x", assert, "IPMI_SEL_DATA=%s",
-            selDataStr.c_str(), std::forward<T>(metadata)..., NULL);
-    }
->>>>>>> 9fa224c5
+                    selDataStr.c_str(), std::forward<T>(metadata)..., NULL);
+
+    // Write SEL event record to ipmi_sel log file
+    if (recordId != 0)
+    {
+        writeSELEvent(recordId, selDataStr, genId, path, assert);
+        // Update max sel entry reached once recordId crosses maxSELEntries
+        if (recordId >= maxSELEntries)
+        {
+            maxSELEntriesReached = true;
+        }
+        else
+        {
+            maxSELEntriesReached = false;
+        }
+    }
+
     return recordId;
 #endif
 }
@@ -746,7 +759,7 @@
                         selPriority, "MESSAGE_ID=%s", selMessageId,
                         "IPMI_SEL_RECORD_ID=%d", recordId,
                         "IPMI_SEL_RECORD_TYPE=%x", recordType,
-                        "IPMI_SEL_DATA=%s", selDataStr.c_str(), NULL);
+                    "IPMI_SEL_DATA=%s", selDataStr.c_str(), NULL);
     }
     return recordId;
 #endif
