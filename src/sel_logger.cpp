--- conflicted
+++ resolved
@@ -42,7 +42,6 @@
 #include <iostream>
 #include <sstream>
 
-<<<<<<< HEAD
 #ifdef SEL_LOGGER_SEND_TO_LOGGING_SERVICE
 #include <xyz/openbmc_project/Logging/SEL/error.hpp>
 
@@ -55,8 +54,6 @@
 #ifndef SEL_LOGGER_SEND_TO_LOGGING_SERVICE
 static bool maxSELEntriesReached = false;
 #endif
-=======
->>>>>>> c68ea052
 struct DBusInternalError final : public sdbusplus::exception_t
 {
     const char* name() const noexcept override
@@ -269,7 +266,6 @@
 
 static unsigned int getNewRecordId(void)
 {
-<<<<<<< HEAD
 #ifndef SEL_LOGGER_CLEARS_SEL
     static unsigned int recordId = initializeRecordId();
 
@@ -289,8 +285,6 @@
         return 0;
     }
 
-=======
->>>>>>> c68ea052
     if (++recordId >= selInvalidRecID)
     {
         recordId = 1;
@@ -424,20 +418,12 @@
                                const bool& assert, const uint16_t& genId)
 #else
 template <typename... T>
-<<<<<<< HEAD
-static uint16_t selAddSystemRecord([[maybe_unused]] const std::string& message,
-                                   const std::string& path,
-                                   const std::vector<uint8_t>& selData,
-                                   const bool& assert, const uint16_t& genId,
-                                   [[maybe_unused]] T&&... metadata)
-#endif
-=======
 static void selAddSystemRecord(
     [[maybe_unused]] std::shared_ptr<sdbusplus::asio::connection> conn,
     [[maybe_unused]] const std::string& message, const std::string& path,
     const std::vector<uint8_t>& selData, const bool& assert,
     const uint16_t& genId, [[maybe_unused]] T&&... metadata)
->>>>>>> c68ea052
+#endif
 {
     // Only 3 bytes of SEL event data are allowed in a system record
     if (selData.size() > selEvtDataMaxSize)
@@ -448,7 +434,6 @@
     toHexStr(selData, selDataStr);
 
 #ifdef SEL_LOGGER_SEND_TO_LOGGING_SERVICE
-<<<<<<< HEAD
 
     auto sevLvl = ErrLvl::Informational;
     static auto bus = sdbusplus::bus::new_default();
@@ -475,28 +460,22 @@
         std::cerr << "Failed to create D-Bus log entry for SEL, ERROR="
                   << e.what() << "\n";
     }
-    return;
-=======
-    sdbusplus::message_t AddToLog = conn->new_method_call(
-        "xyz.openbmc_project.Logging", "/xyz/openbmc_project/logging",
-        "xyz.openbmc_project.Logging.Create", "Create");
-
     std::string journalMsg(message + " from " + path + ": " +
                            " RecordType=" + std::to_string(selSystemType) +
                            ", GeneratorID=" + std::to_string(genId) +
                            ", EventDir=" + std::to_string(assert) +
                            ", EventData=" + selDataStr);
 
-    AddToLog.append(journalMsg,
-                    "xyz.openbmc_project.Logging.Entry.Level.Informational",
-                    std::map<std::string, std::string>(
-                        {{"SENSOR_PATH", path},
-                         {"GENERATOR_ID", std::to_string(genId)},
-                         {"RECORD_TYPE", std::to_string(selSystemType)},
-                         {"EVENT_DIR", std::to_string(assert)},
-                         {"SENSOR_DATA", selDataStr}}));
-    conn->call(AddToLog);
->>>>>>> c68ea052
+    // AddToLog.append(journalMsg,
+    //                 "xyz.openbmc_project.Logging.Entry.Level.Informational",
+    //                 std::map<std::string, std::string>(
+    //                     {{"SENSOR_PATH", path},
+    //                      {"GENERATOR_ID", std::to_string(genId)},
+    //                      {"RECORD_TYPE", std::to_string(selSystemType)},
+    //                      {"EVENT_DIR", std::to_string(assert)},
+    //                      {"SENSOR_DATA", selDataStr}}));
+    // conn->call(AddToLog);
+    return;
 #else
     unsigned int recordId = getNewRecordId();
     sd_journal_send("MESSAGE=%s", message.c_str(), "PRIORITY=%i", selPriority,
@@ -506,7 +485,6 @@
                     "IPMI_SEL_SENSOR_PATH=%s", path.c_str(),
                     "IPMI_SEL_EVENT_DIR=%x", assert, "IPMI_SEL_DATA=%s",
                     selDataStr.c_str(), std::forward<T>(metadata)..., NULL);
-<<<<<<< HEAD
 
     // Write SEL event record to ipmi_sel log file
     if (recordId != 0)
@@ -524,8 +502,6 @@
     }
 
     return recordId;
-=======
->>>>>>> c68ea052
 #endif
 }
 
@@ -595,21 +571,13 @@
 #else
     // Add a new SEL entry
     ifaceAddSel->register_method(
-<<<<<<< HEAD
-        "IpmiSelAdd", [](const std::string& message, const std::string& path,
-                         const std::vector<uint8_t>& selData,
-                         const bool& assert, const uint16_t& genId) {
-            return selAddSystemRecord(message, path, selData, assert, genId);
-        });
-#endif
-=======
         "IpmiSelAdd",
         [conn](const std::string& message, const std::string& path,
                const std::vector<uint8_t>& selData, const bool& assert,
                const uint16_t& genId) {
         return selAddSystemRecord(conn, message, path, selData, assert, genId);
     });
->>>>>>> c68ea052
+#endif
     // Add a new OEM SEL entry
     ifaceAddSel->register_method("IpmiSelAddOem",
                                  [conn](const std::string& message,
